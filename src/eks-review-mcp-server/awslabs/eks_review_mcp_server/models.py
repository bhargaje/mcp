--- conflicted
+++ resolved
@@ -35,13 +35,15 @@
     summary: str = Field(..., description='Summary of the check results')
 
 
-<<<<<<< HEAD
 class KarpenterCheckResponse(CallToolResult):
     """Response model for Karpenter best practices check tool."""
-=======
+    
+    check_results: List[Dict[str, Any]] = Field(..., description='List of check results')
+    overall_compliant: bool = Field(..., description='Whether all checks passed')
+    summary: str = Field(..., description='Summary of the check results')
+    
 class NetworkingCheckResponse(CallToolResult):
     """Response model for EKS networking check tool."""
->>>>>>> 65898a17
 
     check_results: List[Dict[str, Any]] = Field(..., description='List of check results')
     overall_compliant: bool = Field(..., description='Whether all checks passed')
